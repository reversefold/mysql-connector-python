# MySQL Connector/Python - MySQL driver written in Python.
# Copyright (c) 2012, 2015, Oracle and/or its affiliates. All rights reserved.

# MySQL Connector/Python is licensed under the terms of the GPLv2
# <http://www.gnu.org/licenses/old-licenses/gpl-2.0.html>, like most
# MySQL Connectors. There are special exceptions to the terms and
# conditions of the GPLv2 as it is applied to this software, see the
# FOSS License Exception
# <http://www.mysql.com/about/legal/licensing/foss-exception.html>.
#
# This program is free software; you can redistribute it and/or modify
# it under the terms of the GNU General Public License as published by
# the Free Software Foundation.
#
# This program is distributed in the hope that it will be useful,
# but WITHOUT ANY WARRANTY; without even the implied warranty of
# MERCHANTABILITY or FITNESS FOR A PARTICULAR PURPOSE.  See the
# GNU General Public License for more details.
#
# You should have received a copy of the GNU General Public License
# along with this program; if not, write to the Free Software
# Foundation, Inc., 51 Franklin St, Fifth Floor, Boston, MA 02110-1301 USA
"""MySQL Connector/Python version information

The file version.py gets installed and is available after installation
as mysql.connector.version.
"""

<<<<<<< HEAD
VERSION = (2, 1, 2, 'b', 1)
=======
VERSION = (2, 1, 3, '', 0)
>>>>>>> 08604a45

if VERSION[3] and VERSION[4]:
    VERSION_TEXT = '{0}.{1}.{2}{3}{4}'.format(*VERSION)
else:
    VERSION_TEXT = '{0}.{1}.{2}'.format(*VERSION[0:3])

LICENSE = 'GPLv2 with FOSS License Exception'
EDITION = ''  # Added in package names, after the version<|MERGE_RESOLUTION|>--- conflicted
+++ resolved
@@ -26,11 +26,7 @@
 as mysql.connector.version.
 """
 
-<<<<<<< HEAD
-VERSION = (2, 1, 2, 'b', 1)
-=======
 VERSION = (2, 1, 3, '', 0)
->>>>>>> 08604a45
 
 if VERSION[3] and VERSION[4]:
     VERSION_TEXT = '{0}.{1}.{2}{3}{4}'.format(*VERSION)
